--- conflicted
+++ resolved
@@ -2,19 +2,6 @@
 
 ## Type Definition
 
-<<<<<<< HEAD
-| Expression      | Description                                                                                                    |
-| --------------- | -------------------------------------------------------------------------------------------------------------- |
-| `str`           | String                                                                                                         |
-| `int`           | Integer                                                                                                        |
-| `float`         | Floating point number                                                                                          |
-| `bool`          | Boolean                                                                                                        |
-| `enum[X,Y,...]` | Enumerated type with possible values X, Y, ...                                                                 |
-| `[T;N]`         | Array of N elements of type T                                                                                  |
-| `option[T]`     | Optional value of type T                                                                                       |
-| `RLE`           | Run-length encoding given as `{"size": <[int;2]>, "counts": <str>}`, where `size` represents `(width, height)` |
-| `AutolabelModel` | Autolabel model information given as `{"name": <str>, "score": <float>, "uncertainty": <option[float]>}` |
-=======
 | Expression       | Description                                                                                                    |
 | ---------------- | -------------------------------------------------------------------------------------------------------------- |
 | `str`            | String                                                                                                         |
@@ -26,7 +13,6 @@
 | `option[T]`      | Optional value of type T                                                                                       |
 | `RLE`            | Run-length encoding given as `{"size": <[int;2]>, "counts": <str>}`, where `size` represents `(width, height)` |
 | `AutolabelModel` | Autolabel model information given as `{"name": <str>, "score": <float>, "uncertainty": <option[float]>}`       |
->>>>>>> 0fb953a9
 
 ## Mandatory Tables
 
